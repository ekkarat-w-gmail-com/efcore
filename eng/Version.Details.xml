<?xml version="1.0" encoding="utf-8"?>
<Dependencies>
  <ProductDependencies>
    <Dependency Name="Microsoft.CSharp" Version="4.6.0-rc1.19420.10" CoherentParentDependency="Microsoft.NETCore.App.Runtime.win-x64">
      <Uri>https://github.com/dotnet/corefx</Uri>
      <Sha>d341fd37dcb2c22e382adccdc06770cf8f160577</Sha>
    </Dependency>
<<<<<<< HEAD
    <Dependency Name="Microsoft.DotNet.PlatformAbstractions" Version="3.0.0-rc1-19428-14" CoherentParentDependency="Microsoft.Extensions.Logging">
      <Uri>https://github.com/dotnet/core-setup</Uri>
      <Sha>0175edb2b0d0c5f541560f4056bb7633d1445688</Sha>
    </Dependency>
    <Dependency Name="Microsoft.Extensions.Caching.Memory" Version="3.0.0-rc1.19429.5">
      <Uri>https://github.com/aspnet/Extensions</Uri>
      <Sha>9b9a6d47dba7a965a94fd38e67a298cfc6d2b813</Sha>
    </Dependency>
    <Dependency Name="Microsoft.Extensions.Configuration.EnvironmentVariables" Version="3.0.0-rc1.19429.5">
      <Uri>https://github.com/aspnet/Extensions</Uri>
      <Sha>9b9a6d47dba7a965a94fd38e67a298cfc6d2b813</Sha>
    </Dependency>
    <Dependency Name="Microsoft.Extensions.Configuration.Json" Version="3.0.0-rc1.19429.5">
      <Uri>https://github.com/aspnet/Extensions</Uri>
      <Sha>9b9a6d47dba7a965a94fd38e67a298cfc6d2b813</Sha>
    </Dependency>
    <Dependency Name="Microsoft.Extensions.Configuration" Version="3.0.0-rc1.19429.5">
      <Uri>https://github.com/aspnet/Extensions</Uri>
      <Sha>9b9a6d47dba7a965a94fd38e67a298cfc6d2b813</Sha>
    </Dependency>
    <Dependency Name="Microsoft.Extensions.DependencyInjection" Version="3.0.0-rc1.19429.5">
      <Uri>https://github.com/aspnet/Extensions</Uri>
      <Sha>9b9a6d47dba7a965a94fd38e67a298cfc6d2b813</Sha>
    </Dependency>
    <Dependency Name="Microsoft.Extensions.DependencyModel" Version="3.0.0-rc1-19428-14" CoherentParentDependency="Microsoft.Extensions.Logging">
      <Uri>https://github.com/dotnet/core-setup</Uri>
      <Sha>0175edb2b0d0c5f541560f4056bb7633d1445688</Sha>
    </Dependency>
    <Dependency Name="Microsoft.Extensions.HostFactoryResolver.Sources" Version="3.0.0-rc1.19429.5">
      <Uri>https://github.com/aspnet/Extensions</Uri>
      <Sha>9b9a6d47dba7a965a94fd38e67a298cfc6d2b813</Sha>
    </Dependency>
    <Dependency Name="Microsoft.Extensions.Logging" Version="3.0.0-rc1.19429.5">
      <Uri>https://github.com/aspnet/Extensions</Uri>
      <Sha>9b9a6d47dba7a965a94fd38e67a298cfc6d2b813</Sha>
    </Dependency>
    <Dependency Name="Microsoft.NETCore.App.Ref" Version="3.0.0-rc1-19428-14" CoherentParentDependency="Microsoft.Extensions.Logging">
      <Uri>https://github.com/dotnet/core-setup</Uri>
      <Sha>0175edb2b0d0c5f541560f4056bb7633d1445688</Sha>
    </Dependency>
    <Dependency Name="Microsoft.NETCore.App.Runtime.win-x64" Version="3.0.0-rc1-19428-14" CoherentParentDependency="Microsoft.Extensions.Logging">
      <Uri>https://github.com/dotnet/core-setup</Uri>
      <Sha>0175edb2b0d0c5f541560f4056bb7633d1445688</Sha>
    </Dependency>
    <Dependency Name="NETStandard.Library.Ref" Version="2.1.0-rc1-19428-14" CoherentParentDependency="Microsoft.Extensions.Logging">
      <Uri>https://github.com/dotnet/core-setup</Uri>
      <Sha>0175edb2b0d0c5f541560f4056bb7633d1445688</Sha>
=======
    <Dependency Name="Microsoft.DotNet.PlatformAbstractions" Version="3.0.0-rc1-19423-11" CoherentParentDependency="Microsoft.Extensions.Logging">
      <Uri>https://github.com/dotnet/core-setup</Uri>
      <Sha>abecfcd748e6b8850e1111184bf34c93e9277f90</Sha>
    </Dependency>
    <Dependency Name="Microsoft.Extensions.Caching.Memory" Version="3.0.0-rc1.19424.3">
      <Uri>https://github.com/aspnet/Extensions</Uri>
      <Sha>7b25c1d7535ea9d25a7998ab27ca18fd8d97c34c</Sha>
    </Dependency>
    <Dependency Name="Microsoft.Extensions.Configuration.EnvironmentVariables" Version="3.0.0-rc1.19424.3">
      <Uri>https://github.com/aspnet/Extensions</Uri>
      <Sha>7b25c1d7535ea9d25a7998ab27ca18fd8d97c34c</Sha>
    </Dependency>
    <Dependency Name="Microsoft.Extensions.Configuration.Json" Version="3.0.0-rc1.19424.3">
      <Uri>https://github.com/aspnet/Extensions</Uri>
      <Sha>7b25c1d7535ea9d25a7998ab27ca18fd8d97c34c</Sha>
    </Dependency>
    <Dependency Name="Microsoft.Extensions.Configuration" Version="3.0.0-rc1.19424.3">
      <Uri>https://github.com/aspnet/Extensions</Uri>
      <Sha>7b25c1d7535ea9d25a7998ab27ca18fd8d97c34c</Sha>
    </Dependency>
    <Dependency Name="Microsoft.Extensions.DependencyInjection" Version="3.0.0-rc1.19424.3">
      <Uri>https://github.com/aspnet/Extensions</Uri>
      <Sha>7b25c1d7535ea9d25a7998ab27ca18fd8d97c34c</Sha>
    </Dependency>
    <Dependency Name="Microsoft.Extensions.DependencyModel" Version="3.0.0-rc1-19423-11" CoherentParentDependency="Microsoft.Extensions.Logging">
      <Uri>https://github.com/dotnet/core-setup</Uri>
      <Sha>abecfcd748e6b8850e1111184bf34c93e9277f90</Sha>
    </Dependency>
    <Dependency Name="Microsoft.Extensions.HostFactoryResolver.Sources" Version="3.0.0-rc1.19424.3">
      <Uri>https://github.com/aspnet/Extensions</Uri>
      <Sha>7b25c1d7535ea9d25a7998ab27ca18fd8d97c34c</Sha>
    </Dependency>
    <Dependency Name="Microsoft.Extensions.Logging" Version="3.0.0-rc1.19424.3">
      <Uri>https://github.com/aspnet/Extensions</Uri>
      <Sha>7b25c1d7535ea9d25a7998ab27ca18fd8d97c34c</Sha>
    </Dependency>
    <Dependency Name="Microsoft.NETCore.App.Ref" Version="3.0.0-rc1-19423-11" CoherentParentDependency="Microsoft.Extensions.Logging">
      <Uri>https://github.com/dotnet/core-setup</Uri>
      <Sha>abecfcd748e6b8850e1111184bf34c93e9277f90</Sha>
    </Dependency>
    <Dependency Name="Microsoft.NETCore.App.Runtime.win-x64" Version="3.0.0-rc1-19423-11" CoherentParentDependency="Microsoft.Extensions.Logging">
      <Uri>https://github.com/dotnet/core-setup</Uri>
      <Sha>abecfcd748e6b8850e1111184bf34c93e9277f90</Sha>
    </Dependency>
    <Dependency Name="NETStandard.Library.Ref" Version="2.1.0-rc1-19423-11" CoherentParentDependency="Microsoft.Extensions.Logging">
      <Uri>https://github.com/dotnet/core-setup</Uri>
      <Sha>abecfcd748e6b8850e1111184bf34c93e9277f90</Sha>
>>>>>>> 80d54b62
    </Dependency>
    <Dependency Name="System.Collections.Immutable" Version="1.6.0-rc1.19420.10" CoherentParentDependency="Microsoft.NETCore.App.Runtime.win-x64">
      <Uri>https://github.com/dotnet/corefx</Uri>
      <Sha>d341fd37dcb2c22e382adccdc06770cf8f160577</Sha>
    </Dependency>
    <Dependency Name="System.ComponentModel.Annotations" Version="4.6.0-rc1.19420.10" CoherentParentDependency="Microsoft.NETCore.App.Runtime.win-x64">
      <Uri>https://github.com/dotnet/corefx</Uri>
      <Sha>d341fd37dcb2c22e382adccdc06770cf8f160577</Sha>
    </Dependency>
    <Dependency Name="System.Diagnostics.DiagnosticSource" Version="4.6.0-rc1.19420.10" CoherentParentDependency="Microsoft.NETCore.App.Runtime.win-x64">
      <Uri>https://github.com/dotnet/corefx</Uri>
      <Sha>d341fd37dcb2c22e382adccdc06770cf8f160577</Sha>
    </Dependency>
  </ProductDependencies>
  <ToolsetDependencies>
    <Dependency Name="Microsoft.DotNet.Arcade.Sdk" Version="1.0.0-beta.19425.1">
      <Uri>https://github.com/dotnet/arcade</Uri>
      <Sha>2de3acc671fc624191672a45564f9ef130af5cd4</Sha>
    </Dependency>
<<<<<<< HEAD
    <Dependency Name="Microsoft.Net.Compilers.Toolset" Version="3.3.1-beta3-19429-03" CoherentParentDependency="Microsoft.Extensions.Logging">
      <Uri>https://github.com/dotnet/roslyn</Uri>
      <Sha>4d9190ea3daac1ccf7a92aa4e0a169ab29ca8f9f</Sha>
=======
    <Dependency Name="Microsoft.Net.Compilers.Toolset" Version="3.3.1-beta3-19423-01" CoherentParentDependency="Microsoft.Extensions.Logging">
      <Uri>https://github.com/dotnet/roslyn</Uri>
      <Sha>8cf35ae627a2ab41758993875ac987fc3b188f1f</Sha>
>>>>>>> 80d54b62
    </Dependency>
  </ToolsetDependencies>
</Dependencies><|MERGE_RESOLUTION|>--- conflicted
+++ resolved
@@ -5,55 +5,6 @@
       <Uri>https://github.com/dotnet/corefx</Uri>
       <Sha>d341fd37dcb2c22e382adccdc06770cf8f160577</Sha>
     </Dependency>
-<<<<<<< HEAD
-    <Dependency Name="Microsoft.DotNet.PlatformAbstractions" Version="3.0.0-rc1-19428-14" CoherentParentDependency="Microsoft.Extensions.Logging">
-      <Uri>https://github.com/dotnet/core-setup</Uri>
-      <Sha>0175edb2b0d0c5f541560f4056bb7633d1445688</Sha>
-    </Dependency>
-    <Dependency Name="Microsoft.Extensions.Caching.Memory" Version="3.0.0-rc1.19429.5">
-      <Uri>https://github.com/aspnet/Extensions</Uri>
-      <Sha>9b9a6d47dba7a965a94fd38e67a298cfc6d2b813</Sha>
-    </Dependency>
-    <Dependency Name="Microsoft.Extensions.Configuration.EnvironmentVariables" Version="3.0.0-rc1.19429.5">
-      <Uri>https://github.com/aspnet/Extensions</Uri>
-      <Sha>9b9a6d47dba7a965a94fd38e67a298cfc6d2b813</Sha>
-    </Dependency>
-    <Dependency Name="Microsoft.Extensions.Configuration.Json" Version="3.0.0-rc1.19429.5">
-      <Uri>https://github.com/aspnet/Extensions</Uri>
-      <Sha>9b9a6d47dba7a965a94fd38e67a298cfc6d2b813</Sha>
-    </Dependency>
-    <Dependency Name="Microsoft.Extensions.Configuration" Version="3.0.0-rc1.19429.5">
-      <Uri>https://github.com/aspnet/Extensions</Uri>
-      <Sha>9b9a6d47dba7a965a94fd38e67a298cfc6d2b813</Sha>
-    </Dependency>
-    <Dependency Name="Microsoft.Extensions.DependencyInjection" Version="3.0.0-rc1.19429.5">
-      <Uri>https://github.com/aspnet/Extensions</Uri>
-      <Sha>9b9a6d47dba7a965a94fd38e67a298cfc6d2b813</Sha>
-    </Dependency>
-    <Dependency Name="Microsoft.Extensions.DependencyModel" Version="3.0.0-rc1-19428-14" CoherentParentDependency="Microsoft.Extensions.Logging">
-      <Uri>https://github.com/dotnet/core-setup</Uri>
-      <Sha>0175edb2b0d0c5f541560f4056bb7633d1445688</Sha>
-    </Dependency>
-    <Dependency Name="Microsoft.Extensions.HostFactoryResolver.Sources" Version="3.0.0-rc1.19429.5">
-      <Uri>https://github.com/aspnet/Extensions</Uri>
-      <Sha>9b9a6d47dba7a965a94fd38e67a298cfc6d2b813</Sha>
-    </Dependency>
-    <Dependency Name="Microsoft.Extensions.Logging" Version="3.0.0-rc1.19429.5">
-      <Uri>https://github.com/aspnet/Extensions</Uri>
-      <Sha>9b9a6d47dba7a965a94fd38e67a298cfc6d2b813</Sha>
-    </Dependency>
-    <Dependency Name="Microsoft.NETCore.App.Ref" Version="3.0.0-rc1-19428-14" CoherentParentDependency="Microsoft.Extensions.Logging">
-      <Uri>https://github.com/dotnet/core-setup</Uri>
-      <Sha>0175edb2b0d0c5f541560f4056bb7633d1445688</Sha>
-    </Dependency>
-    <Dependency Name="Microsoft.NETCore.App.Runtime.win-x64" Version="3.0.0-rc1-19428-14" CoherentParentDependency="Microsoft.Extensions.Logging">
-      <Uri>https://github.com/dotnet/core-setup</Uri>
-      <Sha>0175edb2b0d0c5f541560f4056bb7633d1445688</Sha>
-    </Dependency>
-    <Dependency Name="NETStandard.Library.Ref" Version="2.1.0-rc1-19428-14" CoherentParentDependency="Microsoft.Extensions.Logging">
-      <Uri>https://github.com/dotnet/core-setup</Uri>
-      <Sha>0175edb2b0d0c5f541560f4056bb7633d1445688</Sha>
-=======
     <Dependency Name="Microsoft.DotNet.PlatformAbstractions" Version="3.0.0-rc1-19423-11" CoherentParentDependency="Microsoft.Extensions.Logging">
       <Uri>https://github.com/dotnet/core-setup</Uri>
       <Sha>abecfcd748e6b8850e1111184bf34c93e9277f90</Sha>
@@ -101,7 +52,6 @@
     <Dependency Name="NETStandard.Library.Ref" Version="2.1.0-rc1-19423-11" CoherentParentDependency="Microsoft.Extensions.Logging">
       <Uri>https://github.com/dotnet/core-setup</Uri>
       <Sha>abecfcd748e6b8850e1111184bf34c93e9277f90</Sha>
->>>>>>> 80d54b62
     </Dependency>
     <Dependency Name="System.Collections.Immutable" Version="1.6.0-rc1.19420.10" CoherentParentDependency="Microsoft.NETCore.App.Runtime.win-x64">
       <Uri>https://github.com/dotnet/corefx</Uri>
@@ -121,15 +71,9 @@
       <Uri>https://github.com/dotnet/arcade</Uri>
       <Sha>2de3acc671fc624191672a45564f9ef130af5cd4</Sha>
     </Dependency>
-<<<<<<< HEAD
-    <Dependency Name="Microsoft.Net.Compilers.Toolset" Version="3.3.1-beta3-19429-03" CoherentParentDependency="Microsoft.Extensions.Logging">
-      <Uri>https://github.com/dotnet/roslyn</Uri>
-      <Sha>4d9190ea3daac1ccf7a92aa4e0a169ab29ca8f9f</Sha>
-=======
     <Dependency Name="Microsoft.Net.Compilers.Toolset" Version="3.3.1-beta3-19423-01" CoherentParentDependency="Microsoft.Extensions.Logging">
       <Uri>https://github.com/dotnet/roslyn</Uri>
       <Sha>8cf35ae627a2ab41758993875ac987fc3b188f1f</Sha>
->>>>>>> 80d54b62
     </Dependency>
   </ToolsetDependencies>
 </Dependencies>