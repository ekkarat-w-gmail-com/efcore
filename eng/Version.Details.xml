--- conflicted
+++ resolved
@@ -1,7 +1,6 @@
 <?xml version="1.0" encoding="utf-8"?>
 <Dependencies>
   <ProductDependencies>
-<<<<<<< HEAD
     <Dependency Name="Microsoft.CSharp" Version="5.0.0-alpha1.19458.6" CoherentParentDependency="Microsoft.NETCore.App.Runtime.win-x64">
       <Uri>https://github.com/dotnet/corefx</Uri>
       <Sha>cc51975a897cb803f1ad76b6b93b2ebd4581bca4</Sha>
@@ -65,71 +64,6 @@
     <Dependency Name="System.Diagnostics.DiagnosticSource" Version="5.0.0-alpha1.19458.6" CoherentParentDependency="Microsoft.NETCore.App.Runtime.win-x64">
       <Uri>https://github.com/dotnet/corefx</Uri>
       <Sha>cc51975a897cb803f1ad76b6b93b2ebd4581bca4</Sha>
-=======
-    <Dependency Name="Microsoft.CSharp" Version="4.7.0-preview1.19459.13" CoherentParentDependency="Microsoft.NETCore.App.Runtime.win-x64">
-      <Uri>https://github.com/dotnet/corefx</Uri>
-      <Sha>2d38da41c8c153e498ea5fbda88c7532389b2f3f</Sha>
-    </Dependency>
-    <Dependency Name="Microsoft.DotNet.PlatformAbstractions" Version="3.1.0-preview1.19459.38" CoherentParentDependency="Microsoft.Extensions.Logging">
-      <Uri>https://github.com/dotnet/core-setup</Uri>
-      <Sha>0d6763312a2754e45d604ebdc69c8ac7e21a2187</Sha>
-    </Dependency>
-    <Dependency Name="Microsoft.Extensions.Caching.Memory" Version="3.1.0-alpha1.19461.3">
-      <Uri>https://github.com/aspnet/Extensions</Uri>
-      <Sha>9cbc892d3c3459a241078f76a74ed43b426d5fde</Sha>
-    </Dependency>
-    <Dependency Name="Microsoft.Extensions.Configuration.EnvironmentVariables" Version="3.1.0-alpha1.19461.3">
-      <Uri>https://github.com/aspnet/Extensions</Uri>
-      <Sha>9cbc892d3c3459a241078f76a74ed43b426d5fde</Sha>
-    </Dependency>
-    <Dependency Name="Microsoft.Extensions.Configuration.Json" Version="3.1.0-alpha1.19461.3">
-      <Uri>https://github.com/aspnet/Extensions</Uri>
-      <Sha>9cbc892d3c3459a241078f76a74ed43b426d5fde</Sha>
-    </Dependency>
-    <Dependency Name="Microsoft.Extensions.Configuration" Version="3.1.0-alpha1.19461.3">
-      <Uri>https://github.com/aspnet/Extensions</Uri>
-      <Sha>9cbc892d3c3459a241078f76a74ed43b426d5fde</Sha>
-    </Dependency>
-    <Dependency Name="Microsoft.Extensions.DependencyInjection" Version="3.1.0-alpha1.19461.3">
-      <Uri>https://github.com/aspnet/Extensions</Uri>
-      <Sha>9cbc892d3c3459a241078f76a74ed43b426d5fde</Sha>
-    </Dependency>
-    <Dependency Name="Microsoft.Extensions.DependencyModel" Version="3.1.0-preview1.19459.38" CoherentParentDependency="Microsoft.Extensions.Logging">
-      <Uri>https://github.com/dotnet/core-setup</Uri>
-      <Sha>0d6763312a2754e45d604ebdc69c8ac7e21a2187</Sha>
-    </Dependency>
-    <Dependency Name="Microsoft.Extensions.HostFactoryResolver.Sources" Version="3.1.0-alpha1.19461.3">
-      <Uri>https://github.com/aspnet/Extensions</Uri>
-      <Sha>9cbc892d3c3459a241078f76a74ed43b426d5fde</Sha>
-    </Dependency>
-    <Dependency Name="Microsoft.Extensions.Logging" Version="3.1.0-alpha1.19461.3">
-      <Uri>https://github.com/aspnet/Extensions</Uri>
-      <Sha>9cbc892d3c3459a241078f76a74ed43b426d5fde</Sha>
-    </Dependency>
-    <Dependency Name="Microsoft.NETCore.App.Ref" Version="3.1.0-preview1.19459.38" CoherentParentDependency="Microsoft.Extensions.Logging">
-      <Uri>https://github.com/dotnet/core-setup</Uri>
-      <Sha>0d6763312a2754e45d604ebdc69c8ac7e21a2187</Sha>
-    </Dependency>
-    <Dependency Name="Microsoft.NETCore.App.Runtime.win-x64" Version="3.1.0-preview1.19459.38" CoherentParentDependency="Microsoft.Extensions.Logging">
-      <Uri>https://github.com/dotnet/core-setup</Uri>
-      <Sha>0d6763312a2754e45d604ebdc69c8ac7e21a2187</Sha>
-    </Dependency>
-    <Dependency Name="NETStandard.Library.Ref" Version="2.1.0-preview1.19459.38" CoherentParentDependency="Microsoft.Extensions.Logging">
-      <Uri>https://github.com/dotnet/core-setup</Uri>
-      <Sha>0d6763312a2754e45d604ebdc69c8ac7e21a2187</Sha>
-    </Dependency>
-    <Dependency Name="System.Collections.Immutable" Version="1.7.0-preview1.19459.13" CoherentParentDependency="Microsoft.NETCore.App.Runtime.win-x64">
-      <Uri>https://github.com/dotnet/corefx</Uri>
-      <Sha>2d38da41c8c153e498ea5fbda88c7532389b2f3f</Sha>
-    </Dependency>
-    <Dependency Name="System.ComponentModel.Annotations" Version="4.7.0-preview1.19459.13" CoherentParentDependency="Microsoft.NETCore.App.Runtime.win-x64">
-      <Uri>https://github.com/dotnet/corefx</Uri>
-      <Sha>2d38da41c8c153e498ea5fbda88c7532389b2f3f</Sha>
-    </Dependency>
-    <Dependency Name="System.Diagnostics.DiagnosticSource" Version="4.7.0-preview1.19459.13" CoherentParentDependency="Microsoft.NETCore.App.Runtime.win-x64">
-      <Uri>https://github.com/dotnet/corefx</Uri>
-      <Sha>2d38da41c8c153e498ea5fbda88c7532389b2f3f</Sha>
->>>>>>> 6407e8b0
     </Dependency>
   </ProductDependencies>
   <ToolsetDependencies>
@@ -137,15 +71,9 @@
       <Uri>https://github.com/dotnet/arcade</Uri>
       <Sha>0f5cfb20a355c27bc84cedd049c946b44a7fc1da</Sha>
     </Dependency>
-<<<<<<< HEAD
     <Dependency Name="Microsoft.Net.Compilers.Toolset" Version="3.4.0-beta1-19456-03" CoherentParentDependency="Microsoft.Extensions.Logging">
       <Uri>https://github.com/dotnet/roslyn</Uri>
       <Sha>3c865821f2864393a0ff7fe22c92ded6d51a546c</Sha>
-=======
-    <Dependency Name="Microsoft.Net.Compilers.Toolset" Version="3.4.0-beta1-19461-06" CoherentParentDependency="Microsoft.Extensions.Logging">
-      <Uri>https://github.com/dotnet/roslyn</Uri>
-      <Sha>3a71999c3a5a7d80adb47809c2fcf9fb1ae1b19c</Sha>
->>>>>>> 6407e8b0
     </Dependency>
   </ToolsetDependencies>
 </Dependencies>