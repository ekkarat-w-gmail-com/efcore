<?xml version="1.0" encoding="utf-8"?>
<Dependencies>
  <ProductDependencies>
    <Dependency Name="Microsoft.CSharp" Version="4.6.0-preview4.19128.1">
      <Uri>https://github.com/dotnet/corefx</Uri>
      <Sha>b30e7723c98a6e7da0fa7d6edd4a54643275afad</Sha>
    </Dependency>
<<<<<<< HEAD
    <Dependency Name="Microsoft.Extensions.Caching.Memory" Version="3.0.0-preview3.19128.1">
      <Uri>https://github.com/aspnet/Extensions</Uri>
      <Sha>60cab5874beab4960c164a0848f552ee3ec92088</Sha>
    </Dependency>
    <Dependency Name="Microsoft.Extensions.Configuration.Abstractions" Version="3.0.0-preview3.19128.1">
      <Uri>https://github.com/aspnet/Extensions</Uri>
      <Sha>60cab5874beab4960c164a0848f552ee3ec92088</Sha>
    </Dependency>
    <Dependency Name="Microsoft.Extensions.Configuration.EnvironmentVariables" Version="3.0.0-preview3.19128.1">
      <Uri>https://github.com/aspnet/Extensions</Uri>
      <Sha>60cab5874beab4960c164a0848f552ee3ec92088</Sha>
    </Dependency>
    <Dependency Name="Microsoft.Extensions.Configuration.Json" Version="3.0.0-preview3.19128.1">
      <Uri>https://github.com/aspnet/Extensions</Uri>
      <Sha>60cab5874beab4960c164a0848f552ee3ec92088</Sha>
    </Dependency>
    <Dependency Name="Microsoft.Extensions.Configuration" Version="3.0.0-preview3.19128.1">
      <Uri>https://github.com/aspnet/Extensions</Uri>
      <Sha>60cab5874beab4960c164a0848f552ee3ec92088</Sha>
    </Dependency>
    <Dependency Name="Microsoft.Extensions.DependencyInjection" Version="3.0.0-preview3.19128.1">
      <Uri>https://github.com/aspnet/Extensions</Uri>
      <Sha>60cab5874beab4960c164a0848f552ee3ec92088</Sha>
    </Dependency>
    <Dependency Name="Microsoft.Extensions.DependencyModel" Version="3.0.0-preview3-27428-5">
      <Uri>https://github.com/dotnet/core-setup</Uri>
      <Sha>b6802f2e797eb3a3fb8a3d18fa1ae124c3b0b695</Sha>
    </Dependency>
    <Dependency Name="Microsoft.Extensions.HostFactoryResolver.Sources" Version="3.0.0-preview3.19128.1">
      <Uri>https://github.com/aspnet/Extensions</Uri>
      <Sha>60cab5874beab4960c164a0848f552ee3ec92088</Sha>
    </Dependency>
    <Dependency Name="Microsoft.Extensions.Logging" Version="3.0.0-preview3.19128.1">
      <Uri>https://github.com/aspnet/Extensions</Uri>
      <Sha>60cab5874beab4960c164a0848f552ee3ec92088</Sha>
=======
    <Dependency Name="Microsoft.Extensions.Caching.Memory" Version="3.0.0-preview4.19127.6">
      <Uri>https://github.com/aspnet/Extensions</Uri>
      <Sha>bcc2c4e931da8b860b1f63cbd0b3c2288d5c3e58</Sha>
    </Dependency>
    <Dependency Name="Microsoft.Extensions.Configuration.Abstractions" Version="3.0.0-preview4.19127.6">
      <Uri>https://github.com/aspnet/Extensions</Uri>
      <Sha>bcc2c4e931da8b860b1f63cbd0b3c2288d5c3e58</Sha>
    </Dependency>
    <Dependency Name="Microsoft.Extensions.Configuration.EnvironmentVariables" Version="3.0.0-preview4.19127.6">
      <Uri>https://github.com/aspnet/Extensions</Uri>
      <Sha>bcc2c4e931da8b860b1f63cbd0b3c2288d5c3e58</Sha>
    </Dependency>
    <Dependency Name="Microsoft.Extensions.Configuration.Json" Version="3.0.0-preview4.19127.6">
      <Uri>https://github.com/aspnet/Extensions</Uri>
      <Sha>bcc2c4e931da8b860b1f63cbd0b3c2288d5c3e58</Sha>
    </Dependency>
    <Dependency Name="Microsoft.Extensions.Configuration" Version="3.0.0-preview4.19127.6">
      <Uri>https://github.com/aspnet/Extensions</Uri>
      <Sha>bcc2c4e931da8b860b1f63cbd0b3c2288d5c3e58</Sha>
    </Dependency>
    <Dependency Name="Microsoft.Extensions.DependencyInjection" Version="3.0.0-preview4.19127.6">
      <Uri>https://github.com/aspnet/Extensions</Uri>
      <Sha>bcc2c4e931da8b860b1f63cbd0b3c2288d5c3e58</Sha>
    </Dependency>
    <Dependency Name="Microsoft.Extensions.DependencyModel" Version="3.0.0-preview4-27427-13">
      <Uri>https://github.com/dotnet/core-setup</Uri>
      <Sha>d1e2be4f140105dc9aae972f723cb6077a02fd84</Sha>
    </Dependency>
    <Dependency Name="Microsoft.Extensions.HostFactoryResolver.Sources" Version="3.0.0-preview4.19127.6">
      <Uri>https://github.com/aspnet/Extensions</Uri>
      <Sha>bcc2c4e931da8b860b1f63cbd0b3c2288d5c3e58</Sha>
    </Dependency>
    <Dependency Name="Microsoft.Extensions.Logging" Version="3.0.0-preview4.19127.6">
      <Uri>https://github.com/aspnet/Extensions</Uri>
      <Sha>bcc2c4e931da8b860b1f63cbd0b3c2288d5c3e58</Sha>
>>>>>>> 9db75e2c
    </Dependency>
    <Dependency Name="Microsoft.NETCore.Platforms" Version="3.0.0-preview4.19128.1">
      <Uri>https://github.com/dotnet/corefx</Uri>
      <Sha>b30e7723c98a6e7da0fa7d6edd4a54643275afad</Sha>
    </Dependency>
    <Dependency Name="System.Collections.Immutable" Version="1.6.0-preview4.19128.1">
      <Uri>https://github.com/dotnet/corefx</Uri>
      <Sha>b30e7723c98a6e7da0fa7d6edd4a54643275afad</Sha>
    </Dependency>
    <Dependency Name="System.ComponentModel.Annotations" Version="4.6.0-preview4.19128.1">
      <Uri>https://github.com/dotnet/corefx</Uri>
      <Sha>b30e7723c98a6e7da0fa7d6edd4a54643275afad</Sha>
    </Dependency>
    <Dependency Name="System.Data.SqlClient" Version="4.7.0-preview4.19128.1">
      <Uri>https://github.com/dotnet/corefx</Uri>
      <Sha>b30e7723c98a6e7da0fa7d6edd4a54643275afad</Sha>
    </Dependency>
    <Dependency Name="System.Diagnostics.DiagnosticSource" Version="4.6.0-preview4.19128.1">
      <Uri>https://github.com/dotnet/corefx</Uri>
      <Sha>b30e7723c98a6e7da0fa7d6edd4a54643275afad</Sha>
    </Dependency>
  </ProductDependencies>
  <ToolsetDependencies>
    <Dependency Name="Microsoft.DotNet.Arcade.Sdk" Version="1.0.0-beta.19127.8">
      <Uri>https://github.com/dotnet/arcade</Uri>
      <Sha>f393a6b6b2df0854e051f314977137d31855b6c8</Sha>
    </Dependency>
<<<<<<< HEAD
    <Dependency Name="Microsoft.NETCore.App" Version="3.0.0-preview3-27428-5">
      <Uri>https://github.com/dotnet/core-setup</Uri>
      <Sha>b6802f2e797eb3a3fb8a3d18fa1ae124c3b0b695</Sha>
=======
    <Dependency Name="Microsoft.NETCore.App" Version="3.0.0-preview4-27427-13">
      <Uri>https://github.com/dotnet/core-setup</Uri>
      <Sha>d1e2be4f140105dc9aae972f723cb6077a02fd84</Sha>
>>>>>>> 9db75e2c
    </Dependency>
  </ToolsetDependencies>
</Dependencies><|MERGE_RESOLUTION|>--- conflicted
+++ resolved
@@ -5,43 +5,6 @@
       <Uri>https://github.com/dotnet/corefx</Uri>
       <Sha>b30e7723c98a6e7da0fa7d6edd4a54643275afad</Sha>
     </Dependency>
-<<<<<<< HEAD
-    <Dependency Name="Microsoft.Extensions.Caching.Memory" Version="3.0.0-preview3.19128.1">
-      <Uri>https://github.com/aspnet/Extensions</Uri>
-      <Sha>60cab5874beab4960c164a0848f552ee3ec92088</Sha>
-    </Dependency>
-    <Dependency Name="Microsoft.Extensions.Configuration.Abstractions" Version="3.0.0-preview3.19128.1">
-      <Uri>https://github.com/aspnet/Extensions</Uri>
-      <Sha>60cab5874beab4960c164a0848f552ee3ec92088</Sha>
-    </Dependency>
-    <Dependency Name="Microsoft.Extensions.Configuration.EnvironmentVariables" Version="3.0.0-preview3.19128.1">
-      <Uri>https://github.com/aspnet/Extensions</Uri>
-      <Sha>60cab5874beab4960c164a0848f552ee3ec92088</Sha>
-    </Dependency>
-    <Dependency Name="Microsoft.Extensions.Configuration.Json" Version="3.0.0-preview3.19128.1">
-      <Uri>https://github.com/aspnet/Extensions</Uri>
-      <Sha>60cab5874beab4960c164a0848f552ee3ec92088</Sha>
-    </Dependency>
-    <Dependency Name="Microsoft.Extensions.Configuration" Version="3.0.0-preview3.19128.1">
-      <Uri>https://github.com/aspnet/Extensions</Uri>
-      <Sha>60cab5874beab4960c164a0848f552ee3ec92088</Sha>
-    </Dependency>
-    <Dependency Name="Microsoft.Extensions.DependencyInjection" Version="3.0.0-preview3.19128.1">
-      <Uri>https://github.com/aspnet/Extensions</Uri>
-      <Sha>60cab5874beab4960c164a0848f552ee3ec92088</Sha>
-    </Dependency>
-    <Dependency Name="Microsoft.Extensions.DependencyModel" Version="3.0.0-preview3-27428-5">
-      <Uri>https://github.com/dotnet/core-setup</Uri>
-      <Sha>b6802f2e797eb3a3fb8a3d18fa1ae124c3b0b695</Sha>
-    </Dependency>
-    <Dependency Name="Microsoft.Extensions.HostFactoryResolver.Sources" Version="3.0.0-preview3.19128.1">
-      <Uri>https://github.com/aspnet/Extensions</Uri>
-      <Sha>60cab5874beab4960c164a0848f552ee3ec92088</Sha>
-    </Dependency>
-    <Dependency Name="Microsoft.Extensions.Logging" Version="3.0.0-preview3.19128.1">
-      <Uri>https://github.com/aspnet/Extensions</Uri>
-      <Sha>60cab5874beab4960c164a0848f552ee3ec92088</Sha>
-=======
     <Dependency Name="Microsoft.Extensions.Caching.Memory" Version="3.0.0-preview4.19127.6">
       <Uri>https://github.com/aspnet/Extensions</Uri>
       <Sha>bcc2c4e931da8b860b1f63cbd0b3c2288d5c3e58</Sha>
@@ -77,7 +40,6 @@
     <Dependency Name="Microsoft.Extensions.Logging" Version="3.0.0-preview4.19127.6">
       <Uri>https://github.com/aspnet/Extensions</Uri>
       <Sha>bcc2c4e931da8b860b1f63cbd0b3c2288d5c3e58</Sha>
->>>>>>> 9db75e2c
     </Dependency>
     <Dependency Name="Microsoft.NETCore.Platforms" Version="3.0.0-preview4.19128.1">
       <Uri>https://github.com/dotnet/corefx</Uri>
@@ -105,15 +67,9 @@
       <Uri>https://github.com/dotnet/arcade</Uri>
       <Sha>f393a6b6b2df0854e051f314977137d31855b6c8</Sha>
     </Dependency>
-<<<<<<< HEAD
-    <Dependency Name="Microsoft.NETCore.App" Version="3.0.0-preview3-27428-5">
-      <Uri>https://github.com/dotnet/core-setup</Uri>
-      <Sha>b6802f2e797eb3a3fb8a3d18fa1ae124c3b0b695</Sha>
-=======
     <Dependency Name="Microsoft.NETCore.App" Version="3.0.0-preview4-27427-13">
       <Uri>https://github.com/dotnet/core-setup</Uri>
       <Sha>d1e2be4f140105dc9aae972f723cb6077a02fd84</Sha>
->>>>>>> 9db75e2c
     </Dependency>
   </ToolsetDependencies>
 </Dependencies>