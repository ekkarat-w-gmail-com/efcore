// Copyright (c) .NET Foundation. All rights reserved.
// Licensed under the Apache License, Version 2.0. See License.txt in the project root for license information.

using System;
using System.Collections.Generic;
using System.Collections.Specialized;
using System.ComponentModel;
using System.Diagnostics;
using System.Linq;
using System.Reflection;
using System.Threading;
using System.Threading.Tasks;
using JetBrains.Annotations;
using Microsoft.EntityFrameworkCore.Internal;
using Microsoft.EntityFrameworkCore.Metadata;
using Microsoft.EntityFrameworkCore.Metadata.Internal;
using Microsoft.EntityFrameworkCore.Update;

namespace Microsoft.EntityFrameworkCore.ChangeTracking.Internal
{
    /// <summary>
    ///     This API supports the Entity Framework Core infrastructure and is not intended to be used
    ///     directly from your code. This API may change or be removed in future releases.
    /// </summary>
    public abstract partial class InternalEntityEntry : IUpdateEntry
    {
        private StateData _stateData;
        private OriginalValues _originalValues;
        private RelationshipsSnapshot _relationshipsSnapshot;
        private StoreGeneratedValues _storeGeneratedValues;

        /// <summary>
        ///     This API supports the Entity Framework Core infrastructure and is not intended to be used
        ///     directly from your code. This API may change or be removed in future releases.
        /// </summary>
        protected InternalEntityEntry(
            [NotNull] IStateManager stateManager,
            [NotNull] IEntityType entityType)
        {
            StateManager = stateManager;
            EntityType = entityType;
            _stateData = new StateData(entityType.PropertyCount(), entityType.NavigationCount());
        }

        /// <summary>
        ///     This API supports the Entity Framework Core infrastructure and is not intended to be used
        ///     directly from your code. This API may change or be removed in future releases.
        /// </summary>
        public abstract object Entity { get; }

        /// <summary>
        ///     This API supports the Entity Framework Core infrastructure and is not intended to be used
        ///     directly from your code. This API may change or be removed in future releases.
        /// </summary>
        public virtual IEntityType EntityType { get; }

        /// <summary>
        ///     This API supports the Entity Framework Core infrastructure and is not intended to be used
        ///     directly from your code. This API may change or be removed in future releases.
        /// </summary>
        public virtual IStateManager StateManager { get; }

        /// <summary>
        ///     This API supports the Entity Framework Core infrastructure and is not intended to be used
        ///     directly from your code. This API may change or be removed in future releases.
        /// </summary>
        public virtual void SetEntityState(EntityState entityState, bool acceptChanges = false, bool forceStateWhenUnknownKey = false)
        {
            var oldState = _stateData.EntityState;
            var adding = PrepareForAdd(entityState);

            entityState = PropagateToUnknownKey(oldState, entityState, adding, forceStateWhenUnknownKey);

            if (adding)
            {
                StateManager.ValueGeneration.Generate(this);
            }

            SetEntityState(oldState, entityState, acceptChanges);
        }

        /// <summary>
        ///     This API supports the Entity Framework Core infrastructure and is not intended to be used
        ///     directly from your code. This API may change or be removed in future releases.
        /// </summary>
        public virtual async Task SetEntityStateAsync(
            EntityState entityState,
            bool acceptChanges,
            bool forceStateWhenUnknownKey,
            CancellationToken cancellationToken = default(CancellationToken))
        {
            var oldState = _stateData.EntityState;
            var adding = PrepareForAdd(entityState);

            entityState = PropagateToUnknownKey(oldState, entityState, adding, forceStateWhenUnknownKey);

            if (adding)
            {
                await StateManager.ValueGeneration.GenerateAsync(this, cancellationToken);
            }

            SetEntityState(oldState, entityState, acceptChanges);
        }

        private EntityState PropagateToUnknownKey(EntityState oldState, EntityState entityState, bool adding, bool forceStateWhenUnknownKey)
        {
            var keyUnknown = IsKeyUnknown;

            if (adding
                || (oldState == EntityState.Detached
                    && keyUnknown))
            {
                var principalEntry = StateManager.ValueGeneration.Propagate(this);

                if (forceStateWhenUnknownKey
                    && keyUnknown
                    && principalEntry != null
                    && principalEntry.EntityState != EntityState.Detached
                    && principalEntry.EntityState != EntityState.Deleted)
                {
                    entityState = principalEntry.EntityState;
                }
            }

            return entityState;
        }

        private bool PrepareForAdd(EntityState newState)
        {
            if (newState != EntityState.Added
                || EntityState == EntityState.Added)
            {
                return false;
            }

            if (EntityState == EntityState.Modified)
            {
                _stateData.FlagAllProperties(EntityType.PropertyCount(), PropertyFlag.TemporaryOrModified, flagged: false);
            }

            // Temporarily change the internal state to unknown so that key generation, including setting key values
            // can happen without constraints on changing read-only values kicking in
            _stateData.EntityState = EntityState.Detached;

            StateManager.EndSingleQueryMode();

            return true;
        }

        private void SetEntityState(EntityState oldState, EntityState newState, bool acceptChanges)
        {
            // Prevent temp values from becoming permanent values
            if (oldState == EntityState.Added
                && newState != EntityState.Added
                && newState != EntityState.Detached)
            {
                // ReSharper disable once LoopCanBeConvertedToQuery
                foreach (var property in EntityType.GetProperties())
                {
                    if (HasTemporaryValue(property))
                    {
                        throw new InvalidOperationException(CoreStrings.TempValuePersists(property.Name, EntityType.DisplayName(), newState));
                    }
                }
            }

            // The entity state can be Modified even if some properties are not modified so always
            // set all properties to modified if the entity state is explicitly set to Modified.
            if (newState == EntityState.Modified)
            {
                _stateData.FlagAllProperties(EntityType.PropertyCount(), PropertyFlag.TemporaryOrModified, flagged: true);

                // Hot path; do not use LINQ
                foreach (var property in EntityType.GetProperties())
                {
                    if (property.AfterSaveBehavior != PropertySaveBehavior.Save)
                    {
                        _stateData.FlagProperty(property.GetIndex(), PropertyFlag.TemporaryOrModified, isFlagged: false);
                    }
                }

                StateManager.EndSingleQueryMode();
            }

            if (oldState == newState)
            {
                return;
            }

            if (newState == EntityState.Unchanged)
            {
                _stateData.FlagAllProperties(EntityType.PropertyCount(), PropertyFlag.TemporaryOrModified, flagged: false);
            }

            StateManager.Notify.StateChanging(this, newState);

            if (newState == EntityState.Unchanged
                && oldState == EntityState.Modified)
            {
                if (acceptChanges)
                {
                    _originalValues.AcceptChanges(this);
                }
                else
                {
                    _originalValues.RejectChanges(this);
                }
            }
            _stateData.EntityState = newState;

            if (oldState == EntityState.Detached)
            {
                StateManager.StartTracking(this);
            }
            else if (newState == EntityState.Detached)
            {
                if (oldState == EntityState.Added)
                {
                    foreach (var property in EntityType.GetProperties()
                        .Where(
                            p =>
                                {
                                    var propertyIndex = p.GetIndex();
                                    return _stateData.IsPropertyFlagged(propertyIndex, PropertyFlag.TemporaryOrModified)
                                           && !_stateData.IsPropertyFlagged(propertyIndex, PropertyFlag.Unknown);
                                }))
                    {
                        this[property] = property.ClrType.GetDefaultValue();
                    }
                }

                StateManager.StopTracking(this);
            }

            if ((newState == EntityState.Deleted
                 || newState == EntityState.Detached)
                && HasConceptualNull)
            {
                _stateData.FlagAllProperties(EntityType.PropertyCount(), PropertyFlag.Null, flagged: false);
            }

            if (oldState == EntityState.Detached
                || oldState == EntityState.Unchanged)
            {
                if (newState == EntityState.Added
                    || newState == EntityState.Deleted
                    || newState == EntityState.Modified)
                {
                    StateManager.ChangedCount++;
                }
            }
            else if (newState == EntityState.Detached
                     || newState == EntityState.Unchanged)
            {
                StateManager.ChangedCount--;
            }

            StateManager.Notify.StateChanged(this, oldState, fromQuery: false);
        }

        /// <summary>
        ///     This API supports the Entity Framework Core infrastructure and is not intended to be used
        ///     directly from your code. This API may change or be removed in future releases.
        /// </summary>
        public virtual void MarkUnchangedFromQuery([CanBeNull] ISet<IForeignKey> handledForeignKeys)
        {
            StateManager.Notify.StateChanging(this, EntityState.Unchanged);
            _stateData.EntityState = EntityState.Unchanged;
            StateManager.Notify.StateChanged(this, EntityState.Detached, fromQuery: true);

            var trackingQueryMode = StateManager.GetTrackingQueryMode(EntityType);
            if (trackingQueryMode != TrackingQueryMode.Simple)
            {
                StateManager.Notify.TrackedFromQuery(
                    this,
                    trackingQueryMode == TrackingQueryMode.Single
                        ? handledForeignKeys
                        : null);
            }
        }

        /// <summary>
        ///     This API supports the Entity Framework Core infrastructure and is not intended to be used
        ///     directly from your code. This API may change or be removed in future releases.
        /// </summary>
        public virtual EntityState EntityState => _stateData.EntityState;

        /// <summary>
        ///     This API supports the Entity Framework Core infrastructure and is not intended to be used
        ///     directly from your code. This API may change or be removed in future releases.
        /// </summary>
        public virtual bool IsModified(IProperty property)
        {
            var propertyIndex = property.GetIndex();

            return _stateData.EntityState == EntityState.Modified
                   && _stateData.IsPropertyFlagged(propertyIndex, PropertyFlag.TemporaryOrModified)
                   && !_stateData.IsPropertyFlagged(propertyIndex, PropertyFlag.Unknown);
        }

        /// <summary>
        ///     This API supports the Entity Framework Core infrastructure and is not intended to be used
        ///     directly from your code. This API may change or be removed in future releases.
        /// </summary>
        public virtual void SetPropertyModified(
            [NotNull] IProperty property,
            bool changeState = true,
            bool isModified = true,
            bool isConceptualNull = false)
        {
            var propertyIndex = property.GetIndex();
            _stateData.FlagProperty(propertyIndex, PropertyFlag.Unknown, false);

            var currentState = _stateData.EntityState;

            if (currentState == EntityState.Added
                || currentState == EntityState.Detached
                || !changeState)
            {
                if (!_storeGeneratedValues.TryGetValue(property, out _))
                {
                    MarkAsTemporary(property, isTemporary: false);

                    var index = property.GetOriginalValueIndex();
                    if (index != -1
                        && !IsConceptualNull(property))
                    {
                        SetOriginalValue(property, this[property], index);
                    }
                }
            }

            if (currentState == EntityState.Added)
            {
                return;
            }

            if (changeState
                && !isConceptualNull
                && isModified
                && property.IsKey())
            {
                throw new InvalidOperationException(CoreStrings.KeyReadOnly(property.Name, EntityType.DisplayName()));
            }

            if (currentState == EntityState.Deleted)
            {
                return;
            }

            if (changeState)
            {
                if (!isModified
                    && currentState != EntityState.Detached
                    && property.GetOriginalValueIndex() != -1)
                {
                    SetProperty(property, GetOriginalValue(property), setModified: false);
                }
                _stateData.FlagProperty(propertyIndex, PropertyFlag.TemporaryOrModified, isModified);
            }

            if (isModified
                && (currentState == EntityState.Unchanged
                    || currentState == EntityState.Detached))
            {
                if (changeState)
                {
                    StateManager.Notify.StateChanging(this, EntityState.Modified);
                    _stateData.EntityState = EntityState.Modified;
                }

                StateManager.EndSingleQueryMode();

                if (changeState)
                {
                    StateManager.ChangedCount++;
                    StateManager.Notify.StateChanged(this, currentState, fromQuery: false);
                }
            }
            else if (currentState == EntityState.Modified
                     && changeState
                     && !isModified
                     && !_stateData.AnyPropertiesFlagged(PropertyFlag.TemporaryOrModified))
            {
                StateManager.Notify.StateChanging(this, EntityState.Unchanged);
                _stateData.EntityState = EntityState.Unchanged;
                StateManager.ChangedCount--;
                StateManager.Notify.StateChanged(this, currentState, fromQuery: false);
            }
        }

        /// <summary>
        ///     This API supports the Entity Framework Core infrastructure and is not intended to be used
        ///     directly from your code. This API may change or be removed in future releases.
        /// </summary>
        public virtual bool HasConceptualNull
            => _stateData.AnyPropertiesFlagged(PropertyFlag.Null);

        /// <summary>
        ///     This API supports the Entity Framework Core infrastructure and is not intended to be used
        ///     directly from your code. This API may change or be removed in future releases.
        /// </summary>
        public virtual bool IsConceptualNull([NotNull] IProperty property)
            => _stateData.IsPropertyFlagged(property.GetIndex(), PropertyFlag.Null);

        /// <summary>
        ///     This API supports the Entity Framework Core infrastructure and is not intended to be used
        ///     directly from your code. This API may change or be removed in future releases.
        /// </summary>
        public virtual bool HasTemporaryValue(IProperty property)
            => (_stateData.EntityState == EntityState.Added || _stateData.EntityState == EntityState.Detached)
               && _stateData.IsPropertyFlagged(property.GetIndex(), PropertyFlag.TemporaryOrModified)
               && (_storeGeneratedValues.IsEmpty
                   || !_storeGeneratedValues.TryGetValue(property, out _));

        /// <summary>
        ///     This API supports the Entity Framework Core infrastructure and is not intended to be used
        ///     directly from your code. This API may change or be removed in future releases.
        /// </summary>
        public virtual void MarkAsTemporary([NotNull] IProperty property, bool isTemporary = true)
        {
            if (_stateData.EntityState != EntityState.Added
                && _stateData.EntityState != EntityState.Detached)
            {
                return;
            }

            var index = property.GetIndex();
            _stateData.FlagProperty(index, PropertyFlag.TemporaryOrModified, isTemporary);
            _stateData.FlagProperty(index, PropertyFlag.Unknown, isFlagged: false);
        }

        /// <summary>
        ///     This API supports the Entity Framework Core infrastructure and is not intended to be used
        ///     directly from your code. This API may change or be removed in future releases.
        /// </summary>
        protected virtual void MarkShadowPropertiesNotSet([NotNull] IEntityType entityType)
        {
            foreach (var property in entityType.GetProperties())
            {
                if (property.IsShadowProperty)
                {
                    _stateData.FlagProperty(property.GetIndex(), PropertyFlag.Unknown, true);
                }
            }
        }

        internal static readonly MethodInfo ReadShadowValueMethod
            = typeof(InternalEntityEntry).GetTypeInfo().GetDeclaredMethod(nameof(ReadShadowValue));

        /// <summary>
        ///     This API supports the Entity Framework Core infrastructure and is not intended to be used
        ///     directly from your code. This API may change or be removed in future releases.
        /// </summary>
        [UsedImplicitly]
        protected virtual T ReadShadowValue<T>(int shadowIndex) => default(T);

        internal static readonly MethodInfo ReadOriginalValueMethod
            = typeof(InternalEntityEntry).GetTypeInfo().GetDeclaredMethod(nameof(ReadOriginalValue));

        [UsedImplicitly]
        private T ReadOriginalValue<T>(IProperty property, int originalValueIndex)
            => _originalValues.GetValue<T>(this, property, originalValueIndex);

        internal static readonly MethodInfo ReadRelationshipSnapshotValueMethod
            = typeof(InternalEntityEntry).GetTypeInfo().GetDeclaredMethod(nameof(ReadRelationshipSnapshotValue));

        [UsedImplicitly]
        private T ReadRelationshipSnapshotValue<T>(IPropertyBase propertyBase, int relationshipSnapshotIndex)
            => _relationshipsSnapshot.GetValue<T>(this, propertyBase, relationshipSnapshotIndex);

        internal static readonly MethodInfo ReadStoreGeneratedValueMethod
            = typeof(InternalEntityEntry).GetTypeInfo().GetDeclaredMethod(nameof(ReadStoreGeneratedValue));

        [UsedImplicitly]
        private T ReadStoreGeneratedValue<T>(T currentValue, int storeGeneratedIndex)
            => _storeGeneratedValues.GetValue(currentValue, storeGeneratedIndex);

        internal static readonly MethodInfo GetCurrentValueMethod
            = typeof(InternalEntityEntry).GetTypeInfo().GetDeclaredMethods(nameof(GetCurrentValue)).Single(m => m.IsGenericMethod);

        /// <summary>
        ///     This API supports the Entity Framework Core infrastructure and is not intended to be used
        ///     directly from your code. This API may change or be removed in future releases.
        /// </summary>
        public virtual TProperty GetCurrentValue<TProperty>(IPropertyBase propertyBase)
            => ((Func<InternalEntityEntry, TProperty>)propertyBase.GetPropertyAccessors().CurrentValueGetter)(this);

        /// <summary>
        ///     This API supports the Entity Framework Core infrastructure and is not intended to be used
        ///     directly from your code. This API may change or be removed in future releases.
        /// </summary>
        public virtual TProperty GetOriginalValue<TProperty>(IProperty property)
            => ((Func<InternalEntityEntry, TProperty>)property.GetPropertyAccessors().OriginalValueGetter)(this);

        /// <summary>
        ///     This API supports the Entity Framework Core infrastructure and is not intended to be used
        ///     directly from your code. This API may change or be removed in future releases.
        /// </summary>
        public virtual TProperty GetRelationshipSnapshotValue<TProperty>([NotNull] IPropertyBase propertyBase)
            => ((Func<InternalEntityEntry, TProperty>)propertyBase.GetPropertyAccessors().RelationshipSnapshotGetter)(this);

        /// <summary>
        ///     This API supports the Entity Framework Core infrastructure and is not intended to be used
        ///     directly from your code. This API may change or be removed in future releases.
        /// </summary>
        protected virtual object ReadPropertyValue([NotNull] IPropertyBase propertyBase)
        {
            Debug.Assert(!propertyBase.IsShadowProperty);

            return propertyBase.GetGetter().GetClrValue(Entity);
        }

        /// <summary>
        ///     This API supports the Entity Framework Core infrastructure and is not intended to be used
        ///     directly from your code. This API may change or be removed in future releases.
        /// </summary>
        protected virtual void WritePropertyValue([NotNull] IPropertyBase propertyBase, [CanBeNull] object value)
        {
            Debug.Assert(!propertyBase.IsShadowProperty);

            propertyBase.GetSetter().SetClrValue(Entity, value);
        }

        /// <summary>
        ///     This API supports the Entity Framework Core infrastructure and is not intended to be used
        ///     directly from your code. This API may change or be removed in future releases.
        /// </summary>
        public virtual object GetCurrentValue(IPropertyBase propertyBase)
        {
            var property = propertyBase as IProperty;
            return property == null || !IsConceptualNull(property)
                ? this[propertyBase]
                : null;
        }

        /// <summary>
        ///     This API supports the Entity Framework Core infrastructure and is not intended to be used
        ///     directly from your code. This API may change or be removed in future releases.
        /// </summary>
        public virtual object GetPreStoreGeneratedCurrentValue([NotNull] IPropertyBase propertyBase)
        {
            var property = propertyBase as IProperty;
            return property == null || !IsConceptualNull(property)
                ? ReadPropertyValue(propertyBase)
                : null;
        }

        /// <summary>
        ///     This API supports the Entity Framework Core infrastructure and is not intended to be used
        ///     directly from your code. This API may change or be removed in future releases.
        /// </summary>
        public virtual object GetOriginalValue(IPropertyBase propertyBase)
            => _originalValues.GetValue(this, (IProperty)propertyBase);

        /// <summary>
        ///     This API supports the Entity Framework Core infrastructure and is not intended to be used
        ///     directly from your code. This API may change or be removed in future releases.
        /// </summary>
        public virtual object GetRelationshipSnapshotValue([NotNull] IPropertyBase propertyBase)
            => _relationshipsSnapshot.GetValue(this, propertyBase);

        /// <summary>
        ///     This API supports the Entity Framework Core infrastructure and is not intended to be used
        ///     directly from your code. This API may change or be removed in future releases.
        /// </summary>
        public virtual void SetCurrentValue(IPropertyBase propertyBase, object value)
            => this[propertyBase] = value;

        /// <summary>
        ///     This API supports the Entity Framework Core infrastructure and is not intended to be used
        ///     directly from your code. This API may change or be removed in future releases.
        /// </summary>
        public virtual void SetOriginalValue([NotNull] IPropertyBase propertyBase, [CanBeNull] object value, int index = -1)
        {
            EnsureOriginalValues();

            var property = (IProperty)propertyBase;

            _originalValues.SetValue(property, value, index);

            // If setting the original value results in the current value being different from the
            // original value, then mark the property as modified.
            if (EntityState == EntityState.Unchanged
                || (EntityState == EntityState.Modified
                    && !IsModified(property)))
            {
                var currentValue = this[propertyBase];
                var propertyIndex = property.GetIndex();
                if (!Equals(currentValue, value)
                    && !_stateData.IsPropertyFlagged(propertyIndex, PropertyFlag.Unknown))
                {
                    SetPropertyModified(property);
                }
            }
        }

        /// <summary>
        ///     This API supports the Entity Framework Core infrastructure and is not intended to be used
        ///     directly from your code. This API may change or be removed in future releases.
        /// </summary>
        public virtual void SetRelationshipSnapshotValue([NotNull] IPropertyBase propertyBase, [CanBeNull] object value)
        {
            EnsureRelationshipSnapshot();
            _relationshipsSnapshot.SetValue(propertyBase, value);
        }

        /// <summary>
        ///     This API supports the Entity Framework Core infrastructure and is not intended to be used
        ///     directly from your code. This API may change or be removed in future releases.
        /// </summary>
        public virtual void EnsureOriginalValues()
        {
            if (_originalValues.IsEmpty)
            {
                _originalValues = new OriginalValues(this);
            }
        }

        /// <summary>
        ///     This API supports the Entity Framework Core infrastructure and is not intended to be used
        ///     directly from your code. This API may change or be removed in future releases.
        /// </summary>
        public virtual void EnsureRelationshipSnapshot()
        {
            if (_relationshipsSnapshot.IsEmpty)
            {
                _relationshipsSnapshot = new RelationshipsSnapshot(this);
            }
        }

        /// <summary>
        ///     This API supports the Entity Framework Core infrastructure and is not intended to be used
        ///     directly from your code. This API may change or be removed in future releases.
        /// </summary>
        public virtual bool HasOriginalValuesSnapshot => !_originalValues.IsEmpty;

        /// <summary>
        ///     This API supports the Entity Framework Core infrastructure and is not intended to be used
        ///     directly from your code. This API may change or be removed in future releases.
        /// </summary>
        public virtual bool HasRelationshipSnapshot => !_relationshipsSnapshot.IsEmpty;

        /// <summary>
        ///     This API supports the Entity Framework Core infrastructure and is not intended to be used
        ///     directly from your code. This API may change or be removed in future releases.
        /// </summary>
        public virtual void RemoveFromCollectionSnapshot([NotNull] IPropertyBase propertyBase, [NotNull] object removedEntity)
        {
            EnsureRelationshipSnapshot();
            _relationshipsSnapshot.RemoveFromCollection(propertyBase, removedEntity);
        }

        /// <summary>
        ///     This API supports the Entity Framework Core infrastructure and is not intended to be used
        ///     directly from your code. This API may change or be removed in future releases.
        /// </summary>
        public virtual void AddToCollectionSnapshot([NotNull] IPropertyBase propertyBase, [NotNull] object addedEntity)
        {
            EnsureRelationshipSnapshot();
            _relationshipsSnapshot.AddToCollection(propertyBase, addedEntity);
        }

        /// <summary>
        ///     This API supports the Entity Framework Core infrastructure and is not intended to be used
        ///     directly from your code. This API may change or be removed in future releases.
        /// </summary>
        public virtual void AddRangeToCollectionSnapshot([NotNull] IPropertyBase propertyBase, [NotNull] IEnumerable<object> addedEntities)
        {
            EnsureRelationshipSnapshot();
            _relationshipsSnapshot.AddRangeToCollection(propertyBase, addedEntities);
        }

        /// <summary>
        ///     This API supports the Entity Framework Core infrastructure and is not intended to be used
        ///     directly from your code. This API may change or be removed in future releases.
        /// </summary>
        public virtual object this[[NotNull] IPropertyBase propertyBase]
        {
            get
            {
<<<<<<< HEAD
                return _storeGeneratedValues.TryGetValue(propertyBase, out var value)
                    ? value
                    : ReadPropertyValue(propertyBase);
=======
                var isShadowNavigation = propertyBase is INavigation && propertyBase.IsShadowProperty;
                return isShadowNavigation
                    ? null
                    : _storeGeneratedValues.TryGetValue(propertyBase, out object value)
                        ? value
                        : ReadPropertyValue(propertyBase);
>>>>>>> 6d9007d1
            }
            [param: CanBeNull] set { SetProperty(propertyBase, value); }
        }

        /// <summary>
        ///     This API supports the Entity Framework Core infrastructure and is not intended to be used
        ///     directly from your code. This API may change or be removed in future releases.
        /// </summary>
        public virtual void SetProperty([NotNull] IPropertyBase propertyBase, [CanBeNull] object value, bool setModified = true)
        {
            if (_storeGeneratedValues.CanStoreValue(propertyBase))
            {
                StateManager.Notify.PropertyChanging(this, propertyBase);
                _storeGeneratedValues.SetValue(propertyBase, value);
                StateManager.Notify.PropertyChanged(this, propertyBase, setModified);
            }
            else
            {
                var currentValue = this[propertyBase];

                var asProperty = propertyBase as IProperty;
                var propertyIndex = asProperty?.GetIndex();

                if (!Equals(currentValue, value)
                    || (propertyIndex.HasValue
                        && (_stateData.IsPropertyFlagged(propertyIndex.Value, PropertyFlag.Unknown)
                            || _stateData.IsPropertyFlagged(propertyIndex.Value, PropertyFlag.Null)
                            || _stateData.IsPropertyFlagged(propertyIndex.Value, PropertyFlag.TemporaryOrModified))))
                {
                    var writeValue = true;

                    if (asProperty != null
                        && (!asProperty.ClrType.IsNullableType()
                            || asProperty.GetContainingForeignKeys().Any(
                                fk => (fk.DeleteBehavior == DeleteBehavior.Cascade
                                     || fk.DeleteBehavior == DeleteBehavior.Restrict)
                                     && fk.DeclaringEntityType.IsAssignableFrom(EntityType))))
                    {
                        if (value == null)
                        {
                            if (EntityState != EntityState.Deleted
                                && EntityState != EntityState.Detached)
                            {
                                _stateData.FlagProperty(propertyIndex.Value, PropertyFlag.Null, isFlagged: true);

                                if (setModified)
                                {
                                    SetPropertyModified(asProperty, changeState: true, isModified: true, isConceptualNull: true);
                                }
                            }
                            writeValue = false;
                        }
                        else
                        {
                            _stateData.FlagProperty(propertyIndex.Value, PropertyFlag.Null, isFlagged: false);
                        }
                    }

                    if (writeValue)
                    {
                        StateManager.Notify.PropertyChanging(this, propertyBase);
                        WritePropertyValue(propertyBase, value);

                        if (propertyIndex.HasValue)
                        {
                            _stateData.FlagProperty(propertyIndex.Value, PropertyFlag.Unknown, isFlagged: false);
                        }

                        if (asProperty == null)
                        {
                            var navigation = (INavigation)propertyBase;
                            if (!navigation.IsCollection()
                                && value == null)
                            {
                                SetIsLoaded(navigation, loaded: false);
                            }
                        }

                        StateManager.Notify.PropertyChanged(this, propertyBase, setModified);
                    }
                }
            }
        }

        /// <summary>
        ///     This API supports the Entity Framework Core infrastructure and is not intended to be used
        ///     directly from your code. This API may change or be removed in future releases.
        /// </summary>
        public virtual void AcceptChanges()
        {
            if (!_storeGeneratedValues.IsEmpty)
            {
                var storeGeneratedValues = _storeGeneratedValues;
                _storeGeneratedValues = new StoreGeneratedValues();

                foreach (var property in EntityType.GetProperties())
                {
                    object value;
                    if (storeGeneratedValues.TryGetValue(property, out value))
                    {
                        this[property] = value;
                    }
                }
            }

            var currentState = EntityState;
            if ((currentState == EntityState.Unchanged)
                || (currentState == EntityState.Detached))
            {
                return;
            }

            if ((currentState == EntityState.Added)
                || (currentState == EntityState.Modified))
            {
                _originalValues.AcceptChanges(this);

                SetEntityState(EntityState.Unchanged, true);
            }
            else if (currentState == EntityState.Deleted)
            {
                SetEntityState(EntityState.Detached);
            }
        }

        /// <summary>
        ///     This API supports the Entity Framework Core infrastructure and is not intended to be used
        ///     directly from your code. This API may change or be removed in future releases.
        /// </summary>
        public virtual InternalEntityEntry PrepareToSave()
        {
            if (EntityState == EntityState.Added)
            {
                foreach (var property in EntityType.GetProperties())
                {
                    if (property.BeforeSaveBehavior == PropertySaveBehavior.Throw
                        && !HasTemporaryValue(property)
                        && !HasDefaultValue(property))
                    {
                        throw new InvalidOperationException(CoreStrings.PropertyReadOnlyBeforeSave(property.Name, EntityType.DisplayName()));
                    }
                }
            }
            else if (EntityState == EntityState.Modified)
            {
                foreach (var property in EntityType.GetProperties())
                {
                    if (property.AfterSaveBehavior == PropertySaveBehavior.Throw
                        && IsModified(property))
                    {
                        throw new InvalidOperationException(CoreStrings.PropertyReadOnlyAfterSave(property.Name, EntityType.DisplayName()));
                    }
                }
            }

            if (EntityType.StoreGeneratedCount() > 0)
            {
                DiscardStoreGeneratedValues();
                _storeGeneratedValues = new StoreGeneratedValues(this);
            }

            return this;
        }

        /// <summary>
        ///     This API supports the Entity Framework Core infrastructure and is not intended to be used
        ///     directly from your code. This API may change or be removed in future releases.
        /// </summary>
        public virtual void HandleConceptualNulls()
        {
            var fks = new List<IForeignKey>();
            foreach (var foreignKey in EntityType.GetForeignKeys())
            {
                // ReSharper disable once LoopCanBeConvertedToQuery
                var properties = foreignKey.Properties;
                foreach (var property in properties)
                {
                    if (_stateData.IsPropertyFlagged(property.GetIndex(), PropertyFlag.Null))
                    {
                        if (properties.Any(p => p.IsNullable)
                            && foreignKey.DeleteBehavior != DeleteBehavior.Cascade
                            && foreignKey.DeleteBehavior != DeleteBehavior.Restrict)
                        {
                            foreach (var toNull in properties)
                            {
                                if (toNull.IsNullable)
                                {
                                    this[toNull] = null;
                                }
                                else
                                {
                                    _stateData.FlagProperty(toNull.GetIndex(), PropertyFlag.Null, isFlagged: false);
                                }
                            }
                        }
                        else if (EntityState != EntityState.Modified
                                 || IsModified(property))
                        {
                            fks.Add(foreignKey);
                        }
                        break;
                    }
                }
            }

            if (fks.Any(fk => fk.DeleteBehavior == DeleteBehavior.Cascade))
            {
                SetEntityState(
                    EntityState == EntityState.Added
                        ? EntityState.Detached
                        : EntityState.Deleted);
            }
            else if (fks.Any())
            {
                throw new InvalidOperationException(
                    CoreStrings.RelationshipConceptualNull(
                        fks.First().PrincipalEntityType.DisplayName(),
                        EntityType.DisplayName()));
            }
            else
            {
                var property = EntityType.GetProperties().FirstOrDefault(
                    p => (EntityState != EntityState.Modified
                          || IsModified(p))
                         && _stateData.IsPropertyFlagged(p.GetIndex(), PropertyFlag.Null));

                if (property != null)
                {
                    throw new InvalidOperationException(
                        CoreStrings.PropertyConceptualNull(
                            property.Name,
                            EntityType.DisplayName()));
                }
            }
        }

        /// <summary>
        ///     This API supports the Entity Framework Core infrastructure and is not intended to be used
        ///     directly from your code. This API may change or be removed in future releases.
        /// </summary>
        public virtual void CascadeDelete()
        {
            foreach (var fk in EntityType.GetReferencingForeignKeys())
            {
                foreach (var dependent in (StateManager.GetDependentsFromNavigation(this, fk)
                                           ?? StateManager.GetDependents(this, fk)).ToList())
                {
                    if ((dependent.EntityState != EntityState.Deleted)
                        && (dependent.EntityState != EntityState.Detached))
                    {
                        if (fk.DeleteBehavior == DeleteBehavior.Cascade)
                        {
                            dependent.SetEntityState(
                                dependent.EntityState == EntityState.Added
                                    ? EntityState.Detached
                                    : EntityState.Deleted);

                            dependent.CascadeDelete();
                        }
                        else
                        {
                            foreach (var dependentProperty in fk.Properties)
                            {
                                dependent[dependentProperty] = null;
                            }

                            if (dependent.HasConceptualNull)
                            {
                                dependent.HandleConceptualNulls();
                            }
                        }
                    }
                }
            }
        }

        /// <summary>
        ///     This API supports the Entity Framework Core infrastructure and is not intended to be used
        ///     directly from your code. This API may change or be removed in future releases.
        /// </summary>
        public virtual void DiscardStoreGeneratedValues()
        {
            if (!_storeGeneratedValues.IsEmpty)
            {
                var storeGeneratedValues = _storeGeneratedValues;
                _storeGeneratedValues = new StoreGeneratedValues();

                foreach (var property in EntityType.GetProperties())
                {
                    object value;
                    if (storeGeneratedValues.TryGetValue(property, out value))
                    {
                        var isTemp = HasTemporaryValue(property);

                        StateManager.Notify.PropertyChanged(this, property, setModified: false);

                        if (isTemp)
                        {
                            MarkAsTemporary(property);
                        }
                    }
                }
            }
        }

        /// <summary>
        ///     This API supports the Entity Framework Core infrastructure and is not intended to be used
        ///     directly from your code. This API may change or be removed in future releases.
        /// </summary>
        public virtual bool IsStoreGenerated(IProperty property)
            => (property.ValueGenerated.ForAdd() &&
                EntityState == EntityState.Added
                && (property.BeforeSaveBehavior == PropertySaveBehavior.Ignore
                    || HasTemporaryValue(property)
                    || HasDefaultValue(property)))
               || (property.ValueGenerated.ForUpdate()
                   && EntityState == EntityState.Modified
                   && (property.AfterSaveBehavior == PropertySaveBehavior.Ignore
                       || !IsModified(property)));

        private bool HasDefaultValue(IProperty property)
            => property.ClrType.IsDefaultValue(this[property]);

        /// <summary>
        ///     This API supports the Entity Framework Core infrastructure and is not intended to be used
        ///     directly from your code. This API may change or be removed in future releases.
        /// </summary>
        public virtual bool IsKeySet => !EntityType.FindPrimaryKey().Properties.Any(
            p => HasDefaultValue(p)
                 && (p.ValueGenerated == ValueGenerated.OnAdd
                     || p.IsForeignKey()));

        /// <summary>
        ///     This API supports the Entity Framework Core infrastructure and is not intended to be used
        ///     directly from your code. This API may change or be removed in future releases.
        /// </summary>
        public virtual bool IsKeyUnknown => EntityType.FindPrimaryKey().Properties.Any(
            p => _stateData.IsPropertyFlagged(p.GetIndex(), PropertyFlag.Unknown));

        /// <summary>
        ///     This API supports the Entity Framework Core infrastructure and is not intended to be used
        ///     directly from your code. This API may change or be removed in future releases.
        /// </summary>
        public virtual EntityEntry ToEntityEntry() => new EntityEntry(this);

        /// <summary>
        ///     This API supports the Entity Framework Core infrastructure and is not intended to be used
        ///     directly from your code. This API may change or be removed in future releases.
        /// </summary>
        public virtual void HandleINotifyPropertyChanging([NotNull] object sender, [NotNull] PropertyChangingEventArgs eventArgs)
        {
            foreach (var propertyBase in EntityType.GetNotificationProperties(eventArgs.PropertyName))
            {
                StateManager.Notify.PropertyChanging(this, propertyBase);
            }
        }

        /// <summary>
        ///     This API supports the Entity Framework Core infrastructure and is not intended to be used
        ///     directly from your code. This API may change or be removed in future releases.
        /// </summary>
        public virtual void HandleINotifyPropertyChanged([NotNull] object sender, [NotNull] PropertyChangedEventArgs eventArgs)
        {
            foreach (var propertyBase in EntityType.GetNotificationProperties(eventArgs.PropertyName))
            {
                StateManager.Notify.PropertyChanged(this, propertyBase, setModified: true);
            }
        }

        /// <summary>
        ///     This API supports the Entity Framework Core infrastructure and is not intended to be used
        ///     directly from your code. This API may change or be removed in future releases.
        /// </summary>
        public virtual void HandleINotifyCollectionChanged([NotNull] object sender, [NotNull] NotifyCollectionChangedEventArgs eventArgs)
        {
            var navigation = EntityType.GetNavigations().FirstOrDefault(n => n.IsCollection() && this[n] == sender);
            if (navigation != null)
            {
                switch (eventArgs.Action)
                {
                    case NotifyCollectionChangedAction.Add:
                        StateManager.Notify.NavigationCollectionChanged(
                            this,
                            navigation,
                            eventArgs.NewItems.OfType<object>(),
                            Enumerable.Empty<object>());
                        break;
                    case NotifyCollectionChangedAction.Remove:
                        StateManager.Notify.NavigationCollectionChanged(
                            this,
                            navigation,
                            Enumerable.Empty<object>(),
                            eventArgs.OldItems.OfType<object>());
                        break;
                    case NotifyCollectionChangedAction.Replace:
                        StateManager.Notify.NavigationCollectionChanged(
                            this,
                            navigation,
                            eventArgs.NewItems.OfType<object>(),
                            eventArgs.OldItems.OfType<object>());
                        break;
                    case NotifyCollectionChangedAction.Reset:
                        throw new InvalidOperationException(CoreStrings.ResetNotSupported);
                    // Note: ignoring Move since index not important
                }
            }
        }

        /// <summary>
        ///     This API supports the Entity Framework Core infrastructure and is not intended to be used
        ///     directly from your code. This API may change or be removed in future releases.
        /// </summary>
        public virtual void SetIsLoaded([NotNull] INavigation navigation, bool loaded = true)
        {
            if (!loaded
                && !navigation.IsCollection()
                && this[navigation] != null)
            {
                throw new InvalidOperationException(
                    CoreStrings.ReferenceMustBeLoaded(navigation.Name, navigation.DeclaringEntityType.DisplayName()));
            }

            _stateData.FlagProperty(navigation.GetIndex(), PropertyFlag.IsLoaded, isFlagged: loaded);
        }

        /// <summary>
        ///     This API supports the Entity Framework Core infrastructure and is not intended to be used
        ///     directly from your code. This API may change or be removed in future releases.
        /// </summary>
        public virtual bool IsLoaded([NotNull] INavigation navigation)
            => (!navigation.IsCollection()
                && EntityState != EntityState.Detached
                && this[navigation] != null)
               || _stateData.IsPropertyFlagged(navigation.GetIndex(), PropertyFlag.IsLoaded);
    }
}<|MERGE_RESOLUTION|>--- conflicted
+++ resolved
@@ -679,18 +679,11 @@
         {
             get
             {
-<<<<<<< HEAD
-                return _storeGeneratedValues.TryGetValue(propertyBase, out var value)
-                    ? value
-                    : ReadPropertyValue(propertyBase);
-=======
-                var isShadowNavigation = propertyBase is INavigation && propertyBase.IsShadowProperty;
-                return isShadowNavigation
+                return propertyBase is INavigation && propertyBase.IsShadowProperty // Remove when issue #749 is fixed
                     ? null
-                    : _storeGeneratedValues.TryGetValue(propertyBase, out object value)
+                    : _storeGeneratedValues.TryGetValue(propertyBase, out var value)
                         ? value
                         : ReadPropertyValue(propertyBase);
->>>>>>> 6d9007d1
             }
             [param: CanBeNull] set { SetProperty(propertyBase, value); }
         }
@@ -788,8 +781,7 @@
 
                 foreach (var property in EntityType.GetProperties())
                 {
-                    object value;
-                    if (storeGeneratedValues.TryGetValue(property, out value))
+                    if (storeGeneratedValues.TryGetValue(property, out var value))
                     {
                         this[property] = value;
                     }
@@ -980,8 +972,7 @@
 
                 foreach (var property in EntityType.GetProperties())
                 {
-                    object value;
-                    if (storeGeneratedValues.TryGetValue(property, out value))
+                    if (storeGeneratedValues.TryGetValue(property, out var value))
                     {
                         var isTemp = HasTemporaryValue(property);
 
